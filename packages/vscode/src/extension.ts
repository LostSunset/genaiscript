--- conflicted
+++ resolved
@@ -15,13 +15,10 @@
 import { EXTENSION_ID, TOOL_NAME } from "../../core/src/constants"
 import type MarkdownIt from "markdown-it"
 import MarkdownItGitHubAlerts from "markdown-it-github-alerts"
-<<<<<<< HEAD
 import { activateComments } from "./comments"
-=======
 import { activateConnectionInfoTree } from "./connectioninfotree"
 import { updateConnectionConfiguration } from "../../core/src/connection"
 import { APIType } from "../../core/src/host"
->>>>>>> 5cc6f096
 
 export async function activate(context: ExtensionContext) {
     const state = new ExtensionState(context)
